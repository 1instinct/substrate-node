--- conflicted
+++ resolved
@@ -8,18 +8,10 @@
 license = 'Unlicense'
 publish = false
 repository = 'https://github.com/substrate-developer-hub/substrate-node-template/'
-<<<<<<< HEAD
-version = '3.0.0'
-=======
->>>>>>> 467f7ac1
 
 [package.metadata.docs.rs]
 targets = ['x86_64-unknown-linux-gnu']
 
-<<<<<<< HEAD
-[build-dependencies]
-substrate-wasm-builder = '4.0.0'
-=======
 [dependencies.pallet-template]
 default-features = false
 path = '../pallets/template'
@@ -29,7 +21,6 @@
 git = 'https://github.com/paritytech/substrate.git'
 tag = 'monthly-2021-11-1'
 version = '5.0.0-dev'
->>>>>>> 467f7ac1
 
 [dependencies.codec]
 default-features = false
@@ -37,42 +28,6 @@
 package = 'parity-scale-codec'
 version = '2.0.0'
 
-<<<<<<< HEAD
-[dependencies]
-hex-literal = { optional = true, version = '0.3.1' }
-serde = { features = ['derive'], optional = true, version = '1.0.119' }
-
-# local dependencies
-pallet-template = { path = '../pallets/template', default-features = false, version = '3.0.0' }
-
-# Substrate dependencies
-frame-benchmarking = { default-features = false, optional = true, version = '3.0.0' }
-frame-executive = { default-features = false, version = '3.0.0' }
-frame-support = { default-features = false, version = '3.0.0' }
-frame-system = { default-features = false, version = '3.0.0' }
-frame-system-benchmarking = { default-features = false, optional = true, version = '3.0.0' }
-frame-system-rpc-runtime-api = { default-features = false, version = '3.0.0' }
-pallet-aura = { default-features = false, version = '3.0.0' }
-pallet-balances = { default-features = false, version = '3.0.0' }
-pallet-grandpa = { default-features = false, version = '3.0.0' }
-pallet-node-authorization = { default-features = false, version = '3.0.0' }
-pallet-randomness-collective-flip = { default-features = false, version = '3.0.0' }
-pallet-sudo = { default-features = false, version = '3.0.0' }
-pallet-timestamp = { default-features = false, version = '3.0.0' }
-pallet-transaction-payment = { default-features = false, version = '3.0.0' }
-pallet-transaction-payment-rpc-runtime-api = { default-features = false, version = '3.0.0' }
-sp-api = { default-features = false, version = '3.0.0' }
-sp-block-builder = { default-features = false, version = '3.0.0' }
-sp-consensus-aura = { default-features = false, version = '0.9.0' }
-sp-core = { default-features = false, version = '3.0.0' }
-sp-inherents = { default-features = false, version = '3.0.0' }
-sp-offchain = { default-features = false, version = '3.0.0' }
-sp-runtime = { default-features = false, version = '3.0.0' }
-sp-session = { default-features = false, version = '3.0.0' }
-sp-std = { default-features = false, version = '3.0.0' }
-sp-transaction-pool = { default-features = false, version = '3.0.0' }
-sp-version = { default-features = false, version = '3.0.0' }
-=======
 [dependencies.frame-benchmarking]
 default-features = false
 git = 'https://github.com/paritytech/substrate.git'
@@ -233,7 +188,6 @@
 git = 'https://github.com/paritytech/substrate.git'
 tag = 'monthly-2021-11-1'
 version = '4.0.0-dev'
->>>>>>> 467f7ac1
 
 [features]
 default = ['std']
@@ -258,7 +212,6 @@
     'pallet-aura/std',
     'pallet-balances/std',
     'pallet-grandpa/std',
-    'pallet-node-authorization/std',
     'pallet-randomness-collective-flip/std',
     'pallet-sudo/std',
     'pallet-template/std',
