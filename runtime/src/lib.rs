--- conflicted
+++ resolved
@@ -88,11 +88,7 @@
 }
 
 // To learn more about runtime versioning and what each of the following value means:
-<<<<<<< HEAD
-//   https://substrate.io/docs/en/knowledgebase/runtime/upgrades#runtime-versioning
-=======
 //   https://docs.substrate.io/v3/runtime/upgrades#runtime-versioning
->>>>>>> b53da9f4
 #[sp_version::runtime_version]
 pub const VERSION: RuntimeVersion = RuntimeVersion {
 	spec_name: create_runtime_str!("node-template"),
@@ -310,10 +306,7 @@
 		Sudo: pallet_sudo,
 		// Include the custom logic from the pallet-template in the runtime.
 		TemplateModule: pallet_template,
-<<<<<<< HEAD
 		SubstrateKitties: pallet_kitties,
-=======
->>>>>>> b53da9f4
 	}
 );
 
@@ -501,24 +494,12 @@
 
 		fn dispatch_benchmark(
 			config: frame_benchmarking::BenchmarkConfig
-<<<<<<< HEAD
-		) -> Result<
-			(Vec<frame_benchmarking::BenchmarkBatch>, Vec<StorageInfo>),
-			sp_runtime::RuntimeString,
-		> {
+		) -> Result<Vec<frame_benchmarking::BenchmarkBatch>, sp_runtime::RuntimeString> {
 			use frame_benchmarking::{baseline, Benchmarking, BenchmarkBatch, add_benchmark, TrackedStorageKey};
-			use frame_support::traits::StorageInfoTrait;
 
 			use frame_system_benchmarking::Pallet as SystemBench;
 			use baseline::Pallet as BaselineBench;
-=======
-		) -> Result<Vec<frame_benchmarking::BenchmarkBatch>, sp_runtime::RuntimeString> {
-			use frame_benchmarking::{baseline, Benchmarking, BenchmarkBatch, add_benchmark, TrackedStorageKey};
-
-			use frame_system_benchmarking::Pallet as SystemBench;
-			use baseline::Pallet as BaselineBench;
-
->>>>>>> b53da9f4
+
 			impl frame_system_benchmarking::Config for Runtime {}
 			impl baseline::Config for Runtime {}
 
@@ -535,8 +516,6 @@
 				hex_literal::hex!("26aa394eea5630e07c48ae0c9558cef780d41e5e16056765bc8461851072c9d7").to_vec().into(),
 			];
 
-			let storage_info = AllPalletsWithSystem::storage_info();
-
 			let mut batches = Vec::<BenchmarkBatch>::new();
 			let params = (&config, &whitelist);
 
@@ -546,11 +525,7 @@
 			add_benchmark!(params, batches, pallet_timestamp, Timestamp);
 			add_benchmark!(params, batches, pallet_template, TemplateModule);
 
-<<<<<<< HEAD
-			Ok((batches, storage_info))
-=======
 			Ok(batches)
->>>>>>> b53da9f4
 		}
 	}
 }