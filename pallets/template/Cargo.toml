--- conflicted
+++ resolved
@@ -10,63 +10,6 @@
 repository = "https://github.com/substrate-developer-hub/substrate-node-template/"
 
 [package.metadata.docs.rs]
-<<<<<<< HEAD
-targets = ['x86_64-unknown-linux-gnu']
-
-[dependencies.codec]
-default-features = false
-features = ['derive']
-package = 'parity-scale-codec'
-version = '2.0.0'
-
-[dependencies.frame-benchmarking]
-default-features = false
-git = 'https://github.com/paritytech/substrate.git'
-optional = true
-tag = 'devhub/latest'
-version = '4.0.0-dev'
-
-[dependencies.frame-support]
-default-features = false
-git = 'https://github.com/paritytech/substrate.git'
-tag = 'devhub/latest'
-version = '4.0.0-dev'
-
-[dependencies.frame-system]
-default-features = false
-git = 'https://github.com/paritytech/substrate.git'
-tag = 'devhub/latest'
-version = '4.0.0-dev'
-
-[dependencies.scale-info]
-default-features = false
-features = ['derive']
-version = '1.0'
-
-[dependencies.sp-std]
-default-features = false
-git = 'https://github.com/paritytech/substrate.git'
-tag = 'monthly-2021-10'  # or the latest monthly
-version = '4.0.0-dev'    # or the latest version
-
-[dev-dependencies.sp-core]
-default-features = false
-git = 'https://github.com/paritytech/substrate.git'
-tag = 'devhub/latest'
-version = '4.0.0-dev'
-
-[dev-dependencies.sp-io]
-default-features = false
-git = 'https://github.com/paritytech/substrate.git'
-tag = 'devhub/latest'
-version = '4.0.0-dev'
-
-[dev-dependencies.sp-runtime]
-default-features = false
-git = 'https://github.com/paritytech/substrate.git'
-tag = 'devhub/latest'
-version = '4.0.0-dev'
-=======
 targets = ["x86_64-unknown-linux-gnu"]
 
 [dependencies]
@@ -82,25 +25,15 @@
 sp-core = { default-features = false, version = "5.0.0", git = "https://github.com/paritytech/substrate.git", branch = "polkadot-v0.9.17" }
 sp-io = { default-features = false, version = "5.0.0", git = "https://github.com/paritytech/substrate.git", branch = "polkadot-v0.9.17" }
 sp-runtime = { default-features = false, version = "5.0.0", git = "https://github.com/paritytech/substrate.git", branch = "polkadot-v0.9.17" }
->>>>>>> ba2f1d14
 
 [features]
 default = ["std"]
 std = [
-<<<<<<< HEAD
-    'codec/std',
-    'scale-info/std',
-    'frame-support/std',
-    'frame-system/std',
-    'frame-benchmarking/std',
-    'sp-std/std',
-=======
 	"codec/std",
 	"scale-info/std",
 	"frame-support/std",
 	"frame-system/std",
 	"frame-benchmarking/std",
->>>>>>> ba2f1d14
 ]
 
 runtime-benchmarks = ["frame-benchmarking/runtime-benchmarks"]
