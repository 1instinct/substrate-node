[package]
name = 'node-template'
version = '4.0.0-dev'
description = 'A fresh FRAME-based Substrate node, ready for hacking.'
authors = ['Substrate DevHub <https://github.com/substrate-developer-hub>']
homepage = 'https://substrate.io/'
edition = '2021'
license = 'Unlicense'
publish = false
repository = 'https://github.com/substrate-developer-hub/substrate-node-template/'
<<<<<<< HEAD
version = '3.0.0'
=======
build = 'build.rs'
>>>>>>> 467f7ac1

[[bin]]
name = 'node-template'

[package.metadata.docs.rs]
targets = ['x86_64-unknown-linux-gnu']

<<<<<<< HEAD
[build-dependencies]
substrate-build-script-utils = '3.0.0'

[dependencies]
jsonrpc-core = '15.1.0'
=======
[build-dependencies.substrate-build-script-utils]
git = 'https://github.com/paritytech/substrate.git'
tag = 'monthly-2021-11-1'
version = '3.0.0'

[dependencies.node-template-runtime]
path = '../runtime'
version = '4.0.0-dev'

[dependencies]
jsonrpc-core = '18.0.0'
>>>>>>> 467f7ac1
structopt = '0.3.8'
bs58 = "0.4.0"

<<<<<<< HEAD
# local dependencies
node-template-runtime = { path = '../runtime', version = '3.0.0' }

# Substrate dependencies
frame-benchmarking = '3.0.0'
frame-benchmarking-cli = '3.0.0'
pallet-transaction-payment-rpc = '3.0.0'
sc-basic-authorship = '0.9.0'
sc-cli = { features = ['wasmtime'], version = '0.9.0' }
sc-client-api = '3.0.0'
sc-consensus = '0.9.0'
sc-consensus-aura = '0.9.0'
sc-executor = { features = ['wasmtime'], version = '0.9.0' }
sc-finality-grandpa = '0.9.0'
sc-keystore = '3.0.0'
sc-rpc = '3.0.0'
sc-rpc-api = '0.9.0'
sc-service = { features = ['wasmtime'], version = '0.9.0' }
sc-transaction-pool = '3.0.0'
sp-api = '3.0.0'
sp-block-builder = '3.0.0'
sp-blockchain = '3.0.0'
sp-consensus = '0.9.0'
sp-consensus-aura = '0.9.0'
sp-core = '3.0.0'
sp-finality-grandpa = '3.0.0'
sp-inherents = '3.0.0'
sp-runtime = '3.0.0'
sp-transaction-pool = '3.0.0'
substrate-frame-rpc-system = '3.0.0'
=======
[dependencies.frame-benchmarking]
git = 'https://github.com/paritytech/substrate.git'
tag = 'monthly-2021-11-1'
version = '4.0.0-dev'

[dependencies.frame-benchmarking-cli]
git = 'https://github.com/paritytech/substrate.git'
tag = 'monthly-2021-11-1'
version = '4.0.0-dev'

[dependencies.pallet-transaction-payment-rpc]
git = 'https://github.com/paritytech/substrate.git'
tag = 'monthly-2021-11-1'
version = '4.0.0-dev'

[dependencies.sc-basic-authorship]
git = 'https://github.com/paritytech/substrate.git'
tag = 'monthly-2021-11-1'
version = '0.10.0-dev'

[dependencies.sc-cli]
features = ['wasmtime']
git = 'https://github.com/paritytech/substrate.git'
tag = 'monthly-2021-11-1'
version = '0.10.0-dev'

[dependencies.sc-client-api]
git = 'https://github.com/paritytech/substrate.git'
tag = 'monthly-2021-11-1'
version = '4.0.0-dev'

[dependencies.sc-consensus]
git = 'https://github.com/paritytech/substrate.git'
tag = 'monthly-2021-11-1'
version = '0.10.0-dev'

[dependencies.sc-consensus-aura]
git = 'https://github.com/paritytech/substrate.git'
tag = 'monthly-2021-11-1'
version = '0.10.0-dev'

[dependencies.sc-executor]
features = ['wasmtime']
git = 'https://github.com/paritytech/substrate.git'
tag = 'monthly-2021-11-1'
version = '0.10.0-dev'

[dependencies.sc-finality-grandpa]
git = 'https://github.com/paritytech/substrate.git'
tag = 'monthly-2021-11-1'
version = '0.10.0-dev'

[dependencies.sc-keystore]
git = 'https://github.com/paritytech/substrate.git'
tag = 'monthly-2021-11-1'
version = '4.0.0-dev'

[dependencies.sc-rpc]
git = 'https://github.com/paritytech/substrate.git'
tag = 'monthly-2021-11-1'
version = '4.0.0-dev'

[dependencies.sc-rpc-api]
git = 'https://github.com/paritytech/substrate.git'
tag = 'monthly-2021-11-1'
version = '0.10.0-dev'

[dependencies.sc-service]
features = ['wasmtime']
git = 'https://github.com/paritytech/substrate.git'
tag = 'monthly-2021-11-1'
version = '0.10.0-dev'

[dependencies.sc-telemetry]
git = 'https://github.com/paritytech/substrate.git'
tag = 'monthly-2021-11-1'
version = '4.0.0-dev'

[dependencies.sc-transaction-pool]
git = 'https://github.com/paritytech/substrate.git'
tag = 'monthly-2021-11-1'
version = '4.0.0-dev'

[dependencies.sc-transaction-pool-api]
git = 'https://github.com/paritytech/substrate.git'
tag = 'monthly-2021-11-1'
version = '4.0.0-dev'

[dependencies.sp-api]
git = 'https://github.com/paritytech/substrate.git'
tag = 'monthly-2021-11-1'
version = '4.0.0-dev'

[dependencies.sp-block-builder]
git = 'https://github.com/paritytech/substrate.git'
tag = 'monthly-2021-11-1'
version = '4.0.0-dev'

[dependencies.sp-blockchain]
git = 'https://github.com/paritytech/substrate.git'
tag = 'monthly-2021-11-1'
version = '4.0.0-dev'

[dependencies.sp-consensus]
git = 'https://github.com/paritytech/substrate.git'
tag = 'monthly-2021-11-1'
version = '0.10.0-dev'

[dependencies.sp-consensus-aura]
git = 'https://github.com/paritytech/substrate.git'
tag = 'monthly-2021-11-1'
version = '0.10.0-dev'

[dependencies.sp-core]
git = 'https://github.com/paritytech/substrate.git'
tag = 'monthly-2021-11-1'
version = '4.0.0-dev'

[dependencies.sp-finality-grandpa]
git = 'https://github.com/paritytech/substrate.git'
tag = 'monthly-2021-11-1'
version = '4.0.0-dev'

[dependencies.sp-runtime]
git = 'https://github.com/paritytech/substrate.git'
tag = 'monthly-2021-11-1'
version = '4.0.0-dev'

[dependencies.sp-timestamp]
git = 'https://github.com/paritytech/substrate.git'
tag = 'monthly-2021-11-1'
version = '4.0.0-dev'

[dependencies.substrate-frame-rpc-system]
git = 'https://github.com/paritytech/substrate.git'
tag = 'monthly-2021-11-1'
version = '4.0.0-dev'
>>>>>>> 467f7ac1

[features]
default = []
runtime-benchmarks = ['node-template-runtime/runtime-benchmarks']<|MERGE_RESOLUTION|>--- conflicted
+++ resolved
@@ -8,11 +8,7 @@
 license = 'Unlicense'
 publish = false
 repository = 'https://github.com/substrate-developer-hub/substrate-node-template/'
-<<<<<<< HEAD
-version = '3.0.0'
-=======
 build = 'build.rs'
->>>>>>> 467f7ac1
 
 [[bin]]
 name = 'node-template'
@@ -20,13 +16,6 @@
 [package.metadata.docs.rs]
 targets = ['x86_64-unknown-linux-gnu']
 
-<<<<<<< HEAD
-[build-dependencies]
-substrate-build-script-utils = '3.0.0'
-
-[dependencies]
-jsonrpc-core = '15.1.0'
-=======
 [build-dependencies.substrate-build-script-utils]
 git = 'https://github.com/paritytech/substrate.git'
 tag = 'monthly-2021-11-1'
@@ -38,42 +27,9 @@
 
 [dependencies]
 jsonrpc-core = '18.0.0'
->>>>>>> 467f7ac1
 structopt = '0.3.8'
 bs58 = "0.4.0"
 
-<<<<<<< HEAD
-# local dependencies
-node-template-runtime = { path = '../runtime', version = '3.0.0' }
-
-# Substrate dependencies
-frame-benchmarking = '3.0.0'
-frame-benchmarking-cli = '3.0.0'
-pallet-transaction-payment-rpc = '3.0.0'
-sc-basic-authorship = '0.9.0'
-sc-cli = { features = ['wasmtime'], version = '0.9.0' }
-sc-client-api = '3.0.0'
-sc-consensus = '0.9.0'
-sc-consensus-aura = '0.9.0'
-sc-executor = { features = ['wasmtime'], version = '0.9.0' }
-sc-finality-grandpa = '0.9.0'
-sc-keystore = '3.0.0'
-sc-rpc = '3.0.0'
-sc-rpc-api = '0.9.0'
-sc-service = { features = ['wasmtime'], version = '0.9.0' }
-sc-transaction-pool = '3.0.0'
-sp-api = '3.0.0'
-sp-block-builder = '3.0.0'
-sp-blockchain = '3.0.0'
-sp-consensus = '0.9.0'
-sp-consensus-aura = '0.9.0'
-sp-core = '3.0.0'
-sp-finality-grandpa = '3.0.0'
-sp-inherents = '3.0.0'
-sp-runtime = '3.0.0'
-sp-transaction-pool = '3.0.0'
-substrate-frame-rpc-system = '3.0.0'
-=======
 [dependencies.frame-benchmarking]
 git = 'https://github.com/paritytech/substrate.git'
 tag = 'monthly-2021-11-1'
@@ -211,7 +167,6 @@
 git = 'https://github.com/paritytech/substrate.git'
 tag = 'monthly-2021-11-1'
 version = '4.0.0-dev'
->>>>>>> 467f7ac1
 
 [features]
 default = []
